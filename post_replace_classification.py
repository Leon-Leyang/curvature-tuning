--- conflicted
+++ resolved
@@ -258,10 +258,6 @@
                     if result_exists(f'{pretrained_ds}_to_{transfer_ds}', replace_then_lp=True):
                         logger.info(f'Skipping replace_lp {pretrained_ds} to {transfer_ds} as result already exists.')
                         continue
-<<<<<<< HEAD
-                    replace_then_lp_test_acc(betas, pretrained_ds, transfer_ds, args.reg, args.coeff, args.seed, args.topk)
-=======
-                    replace_then_lp_test_acc(betas, pretrained_ds, transfer_ds, args.reg, args.coeff)
->>>>>>> bb3c40a8
+                    replace_then_lp_test_acc(betas, pretrained_ds, transfer_ds, args.reg, args.coeff, args.topk)
                 else:
                     raise ValueError(f'Invalid order: {args.order}')