import torch
import torch.nn as nn
import numpy as np
from utils.eval_post_replace import replace_and_test_acc, replace_and_test_robustness
from utils.data import get_data_loaders
from sklearn.linear_model import LogisticRegression, LinearRegression
from sklearn.multioutput import MultiOutputClassifier

from utils.metric import eval_multi_label, eval_mse
from utils.utils import get_pretrained_model, get_file_name, fix_seed, result_exists, set_logger, plot_acc_vs_beta
from utils.curvature_tuning import replace_module
from train import test_epoch
from loguru import logger
import copy
import argparse
import wandb

device = 'cuda' if torch.cuda.is_available() else 'cpu'


class FeatureExtractor(nn.Module):
    """
    Feature extractor for the model.
    """

    def __init__(self, model, topk=1):
        super().__init__()
        self.base_model = model
        self.topk = topk
        self._features = {}

        self.register_hook(topk)

    def register_hook(self, topk):
        chosen_layers = get_topk_layers(self.base_model, topk)
        for name, module in self.base_model.named_children():
            if module in chosen_layers:
                module.register_forward_hook(self._make_hook(name))

    def _make_hook(self, layer_name):
        def hook(module, input, output):
            self._features[layer_name] = output

        return hook

    def forward(self, x):
        self._features = {}
        self.base_model(x)
        feats_cat = []
        for k, feat in self._features.items():
            feats_cat.append(feat.flatten(1))
        feats_cat = torch.cat(feats_cat, dim=1) if feats_cat else None

        return feats_cat


class WrappedModel(nn.Module):
    def __init__(self, feature_extractor, fc):
        super().__init__()
        self.feature_extractor = feature_extractor
        self.fc = fc

    def forward(self, x):
        feats_cat = self.feature_extractor(x)
        out = self.fc(feats_cat)
        return out


def get_topk_layers(model, topk):
    """
    Get the top-k layers of the model excluding the classification head.
    """
    # Get the top-level children
    children = list(model.children())

    # Exclude the last one if it's the classification head:
    if isinstance(children[-1], nn.Linear):
        children = children[:-1]

    # Now just take the last `topk` from that shortened list
    if topk > len(children):
        topk = len(children)
    return children[-topk:]


def transfer_linear_probe(model, pretrained_ds, transfer_ds, reg=1, topk=1):
    """
    Transfer learning.
    """
    logger.debug('Transfer learning with linear probe...')

    # Get the data loaders
    if transfer_ds == 'dsprites':
        train_loader, _ = get_data_loaders(f'{pretrained_ds}_to_{transfer_ds}', train_size=50000, test_size=10000)
    else:
        train_loader, _ = get_data_loaders(f'{pretrained_ds}_to_{transfer_ds}')

    # Remove the last layer of the model
    model = model.to(device)
    feature_extractor = FeatureExtractor(model, topk)
    train_features, train_labels = extract_features(feature_extractor, train_loader)

    num_classes = 100 if transfer_ds == 'cifar100' else 1000 if transfer_ds == 'imagenet' else 40 if transfer_ds == 'celeb_a' else 1 if transfer_ds == 'dsprites' else 10

    # Linear probe
    if topk == 1:
        if transfer_ds == 'celeb_a':
            logistic_regressor = MultiOutputClassifier(LogisticRegression(max_iter=10000, C=reg), n_jobs=-1)
            logistic_regressor.fit(train_features, train_labels)

            # Concatenate each attribute's logistic regression params into a single Linear layer
            W_list, b_list = [], []
            for est in logistic_regressor.estimators_:
                W_list.append(est.coef_)  # shape [1, D]
                b_list.append(est.intercept_)  # shape [1]

            W = np.concatenate(W_list, axis=0)  # shape [40, D]
            b = np.concatenate(b_list, axis=0)  # shape [40]
            fc = nn.Linear(W.shape[1], 40).to(device)
            fc.weight.data = torch.from_numpy(W).float().to(device)
            fc.bias.data = torch.from_numpy(b).float().to(device)
            fc.weight.requires_grad = False
            fc.bias.requires_grad = False
        elif transfer_ds == 'dsprites':
            linear_regressor = LinearRegression()
            linear_regressor.fit(train_features, train_labels)

            fc = nn.Linear(linear_regressor.coef_.shape[0], 1).to(device)
            fc.weight.data = torch.tensor(linear_regressor.coef_, dtype=torch.float).unsqueeze(0).to(device)
            fc.bias.data = torch.tensor(linear_regressor.intercept_, dtype=torch.float).view(1).to(device)
            fc.weight.requires_grad = False
            fc.bias.requires_grad = False
        else:
            logistic_regressor = LogisticRegression(max_iter=10000, C=reg)
            logistic_regressor.fit(train_features, train_labels)

            fc = nn.Linear(logistic_regressor.n_features_in_, num_classes).to(device)
            fc.weight.data = torch.tensor(logistic_regressor.coef_, dtype=torch.float).to(device)
            fc.bias.data = torch.tensor(logistic_regressor.intercept_, dtype=torch.float).to(device)
            fc.weight.requires_grad = False
            fc.bias.requires_grad = False
    else:
        wandb.init(project='smooth-spline', entity='leyang_hu')
        in_features = train_features.shape[1]
        fc = nn.Linear(in_features, num_classes).to(device)
        fc.train()
        train_features = torch.tensor(train_features, dtype=torch.float).to(device)
        train_labels = torch.tensor(train_labels, dtype=torch.long).to(device)
        train_ds = torch.utils.data.TensorDataset(train_features, train_labels)
        train_loader = torch.utils.data.DataLoader(train_ds, batch_size=1000, shuffle=True)
        optimizer = torch.optim.Adam(fc.parameters(), lr=1e-3)
        criterion = nn.CrossEntropyLoss()

        for epoch in range(30):
            for inputs, targets in train_loader:
                optimizer.zero_grad()
                outputs = fc(inputs)
                loss = criterion(outputs, targets)
                loss.backward()
                optimizer.step()
                wandb.log({'epoch': epoch, 'loss': loss.item()})

        fc.weight.requires_grad = False
        fc.bias.requires_grad = False
        wandb.finish()

    model = WrappedModel(feature_extractor, fc)

    logger.debug('Finishing transfer learning...')
    return model


def extract_features(feature_extractor, dataloader):
    """
    Extract features from the model.
    """
    feature_extractor.eval()
    features = []
    labels = []
    with torch.no_grad():
        for inputs, targets in dataloader:
            if isinstance(targets, list) and isinstance(targets[0], torch.Tensor):  # Hack for handling celeb_a
                targets = torch.stack(targets, dim=0)  # shape: (40, batch_size)
                targets = targets.T
                targets = targets.float()  # ensure float if needed

            inputs = inputs.to(device)
            feature = feature_extractor(inputs)
            features.append(feature.cpu().numpy())
            labels.append(targets.numpy())

    features = np.concatenate(features, axis=0)
    labels = np.concatenate(labels, axis=0)

    return features, labels


def lp_then_replace_test_acc(beta_vals, pretrained_ds, transfer_ds, reg=1, coeff=0.5, topk=1, model_name='resnet18'):
    """
    Do transfer learning using a linear probe and test the model's accuracy with different beta values of BetaReLU.
    """
    model = get_pretrained_model(pretrained_ds, model_name)
    model = transfer_linear_probe(model, pretrained_ds, transfer_ds, reg, topk)
    replace_and_test_acc(model, beta_vals, f'{pretrained_ds}_to_{transfer_ds}', coeff, model_name)


def replace_then_lp_test_acc(beta_vals, pretrained_ds, transfer_ds, reg=1, coeff=0.5, topk=1, model_name='resnet18'):
    """
    Replace ReLU with BetaReLU and then do transfer learning using a linear probe and test the model's accuracy.
    """
    dataset = f'{pretrained_ds}_to_{transfer_ds}'

    model = get_pretrained_model(pretrained_ds, model_name)

    device = 'cuda' if torch.cuda.is_available() else 'cpu'
    model_name = model.__class__.__name__

    if transfer_ds == 'dsprites':
        _, test_loader = get_data_loaders(dataset, train_size=50000, test_size=10000)
    else:
        _, test_loader = get_data_loaders(dataset)

    logger.info(f'Running replace then linear probe accuracy test for {model_name} on {dataset}...')
    criterion = nn.CrossEntropyLoss()

    acc_list = []
    beta_list = []

    # Test the original model
    logger.debug('Using ReLU...')
    transfer_model = transfer_linear_probe(copy.deepcopy(model), pretrained_ds, transfer_ds, reg, topk)
    if transfer_ds == 'celeb_a':
        base_acc = eval_multi_label(transfer_model, test_loader, device)
        logger.debug(f'Mean Accuracy: {base_acc:.2f}%')
    elif transfer_ds == 'dsprites':
<<<<<<< HEAD
        base_acc = eval_mse(transfer_model, test_loader, device)
=======
        base_acc = test_mse(transfer_model, test_loader, device)
>>>>>>> 9cadcdc0
        logger.debug(f'Mean Squared Error: {base_acc:.4f}')
    else:
        _, base_acc = test_epoch(-1, transfer_model, test_loader, criterion, device)
    best_acc = base_acc
    best_beta = 1

    # Test the model with different beta values
    for i, beta in enumerate(beta_vals):
        logger.debug(f'Using BetaReLU with beta={beta:.3f}')
        new_model = replace_module(copy.deepcopy(model), beta, coeff=coeff)
        transfer_model = transfer_linear_probe(new_model, pretrained_ds, transfer_ds, reg, topk)
        if transfer_ds == 'celeb_a':
            test_acc = eval_multi_label(transfer_model, test_loader, device)
            logger.debug(f'Mean Accuracy: {test_acc:.2f}%')
        elif transfer_ds == 'dsprites':
<<<<<<< HEAD
            test_acc = eval_mse(transfer_model, test_loader, device)
=======
            test_acc = test_mse(transfer_model, test_loader, device)
>>>>>>> 9cadcdc0
            logger.debug(f'Mean Squared Error: {test_acc:.4f}')
        else:
            _, test_acc = test_epoch(-1, transfer_model, test_loader, criterion, device)
        if transfer_ds == 'dsprites':
            if test_acc < best_acc:     # Actually MSE here
                best_acc = test_acc
                best_beta = beta
        else:
            if test_acc > best_acc:
                best_acc = test_acc
                best_beta = beta
        acc_list.append(test_acc)
        beta_list.append(beta)
    acc_list.append(base_acc)
    beta_list.append(1)
    if transfer_ds == 'dsprites':
        logger.info(
            f'Best MSE for {dataset}_replace_lp: {best_acc:.4f} with beta={best_beta:.2f}, compared to ReLU MSE: {base_acc:.4f}')
    else:
        logger.info(
            f'Best accuracy for {dataset}_replace_lp: {best_acc:.2f} with beta={best_beta:.2f}, compared to ReLU accuracy: {base_acc:.2f}')

    plot_acc_vs_beta(acc_list, beta_list, base_acc, f'{dataset}_replace_lp', model_name)


def test_acc(dataset, beta_vals, coeff, model_name):
    """
    Test the model's accuracy with different beta values of BetaReLU on the same dataset.
    """
    model = get_pretrained_model(dataset, model_name)
    replace_and_test_acc(model, beta_vals, dataset, coeff, model_name)


def test_robustness(dataset, threat, beta_vals, coeff, seed, model_name, base_batch_size=1000):
    """
    Test the model's robustness with different beta values of BetaReLU on the same dataset.
    """
    model = get_pretrained_model(dataset, model_name)
    if dataset == 'imagenet':
        batch_size = base_batch_size // 4
    else:
        batch_size = base_batch_size
    replace_and_test_robustness(model, threat, beta_vals, dataset, coeff=coeff, seed=seed, batch_size=batch_size, model_name=model_name)


<<<<<<< HEAD
=======
def test_ma(model, testloader, device='cuda'):
    """
    Computes mean accuracy (mA) for multi-label classification.
    """
    model.eval()
    all_preds = []
    all_targets = []

    with torch.no_grad():
        for inputs, targets in testloader:
            if isinstance(targets, list) and isinstance(targets[0], torch.Tensor):  # Hack for handling celeb_a
                targets = torch.stack(targets, dim=0)  # shape: (40, batch_size)
                targets = targets.T
                targets = targets.float()  # ensure float if needed

            inputs = inputs.to(device)
            logits = model(inputs)
            probs = torch.sigmoid(logits).cpu()

            # Convert ground-truth from -1/+1 to 0/1:
            targets_01 = (targets + 1) // 2

            all_preds.append(probs)
            all_targets.append(targets_01)

    # Concatenate all batches
    all_preds = torch.cat(all_preds, dim=0)  # shape: (N, 40)
    all_targets = torch.cat(all_targets, dim=0)  # shape: (N, 40)

    # Threshold at 0.5 to get binary predictions in {0,1}
    pred_labels = (all_preds >= 0.5).float()

    # Per-attribute accuracy => mean across attributes
    correct_by_attr = (pred_labels == all_targets).float().sum(dim=0)  # shape: (40,)
    total_samples = all_targets.size(0)
    acc_by_attr = correct_by_attr / total_samples  # shape: (40,)

    mA = acc_by_attr.mean().item()  # mean accuracy across attributes
    return mA * 100.0


def test_mse(model, testloader, device='cuda'):
    """
    Computes Mean Squared Error (MSE) for regression tasks.
    """
    model.eval()
    all_preds = []
    all_targets = []

    with torch.no_grad():
        for inputs, targets in testloader:
            inputs = inputs.to(device)
            targets = targets.to(device).float()  # Ensure targets are floats
            preds = model(inputs).cpu()  # Get model predictions

            all_preds.append(preds)
            all_targets.append(targets.cpu())

    # Concatenate all batches
    all_preds = torch.cat(all_preds, dim=0)  # shape: (N,)
    all_targets = torch.cat(all_targets, dim=0)  # shape: (N,)

    # Compute Mean Squared Error (MSE)
    mse = torch.mean((all_preds - all_targets) ** 2).item()
    return mse


>>>>>>> 9cadcdc0
def get_args():
    parser = argparse.ArgumentParser(description='Transfer learning with linear probe')
    parser.add_argument(
        '--model',
        type=str,
        default='resnet18',
        help='Model to test'
    )
    parser.add_argument(
        '--order',
        type=str,
        choices=['lp_replace', 'replace_lp'],
        default='lp_replace',
        help='Order of operations: lp_replace or replace_lp'
    )
    parser.add_argument('--coeff', type=float, default=0.5, help='Coefficient for BetaAgg')
    parser.add_argument('--reg', type=float, default=1, help='Regularization strength for Logistic Regression')
    parser.add_argument('--seed', type=int, default=42, help='Random seed')
    parser.add_argument('--topk', type=int, default=1, help='Number of top-k feature layers to use')
    parser.add_argument('--pretrained_ds', type=str, nargs='+',
                        default=['mnist', 'cifar10', 'cifar100', 'imagenet'], help='List of pretrained datasets')
    parser.add_argument('--transfer_ds', type=str, nargs='+',
                        default=['mnist', 'cifar10', 'cifar100', 'imagenet'], help='List of transfer datasets')
    parser.add_argument('--skip_generalization', action='store_true', help='Skip generalization tests')
    parser.add_argument('--skip_robustness', action='store_true', help='Skip robustness tests')
    parser.add_argument('--base_batch_size', type=int, default=1000, help='Base batch size for robustness tests')
    return parser.parse_args()


if __name__ == '__main__':
    args = get_args()

    f_name = get_file_name(__file__)
    if not any(ds in ['mnist', 'cifar10', 'cifar100', 'imagenet'] for ds in args.transfer_ds):
        log_file_path = set_logger(name=f'{f_name}_{args.order}_coeff{args.coeff}_topk{args.topk}_reg{args.reg}_{args.model}_more_ds_seed{args.seed}')
    else:
        log_file_path = set_logger(name=f'{f_name}_{args.order}_coeff{args.coeff}_topk{args.topk}_reg{args.reg}_{args.model}_seed{args.seed}')
    logger.info(f'Log file: {log_file_path}')

    betas = np.arange(0.5, 1 - 1e-6, 0.01)

    threats = ['Linf', 'L2', 'corruptions']

    pretrained_datasets = args.pretrained_ds
    transfer_datasets = args.transfer_ds

    for pretrained_ds in pretrained_datasets:
        for transfer_ds in transfer_datasets:
            fix_seed(args.seed)  # Fix the seed each time

            if pretrained_ds == transfer_ds:  # Test on the same dataset
                if args.skip_generalization:
                    logger.info(f'Skipping generalization tests for {pretrained_ds} as requested.')
                else:
                    # Test generalization
                    if result_exists(f'{pretrained_ds}'):
                        logger.info(f'Skipping {pretrained_ds} as result already exists.')
                    else:
                        test_acc(pretrained_ds, betas, args.coeff, args.model)
                # Test robustness
                if args.skip_robustness:
                    logger.info(f'Skipping robustness tests for {pretrained_ds} as requested.')
                else:
                    if args.order == 'lp_replace':  # Hack for avoiding redundant robustness tests
                        if pretrained_ds in ['cifar10', 'cifar100', 'imagenet']:
                            for threat in threats:
                                if result_exists(f'{pretrained_ds}', robustness_test=threat):
                                    logger.info(f'Skipping robustness test for {pretrained_ds} with {threat} as result already exists.')
                                else:
                                    test_robustness(pretrained_ds, threat, betas, args.coeff, args.seed, args.model, args.base_batch_size)

            elif transfer_ds == 'imagenet':  # Skip transfer learning on ImageNet
                continue
            else:  # Test on different datasets
                if args.skip_generalization:
                    logger.info(f'Skipping generalization tests for {pretrained_ds} to {transfer_ds} as requested.')
                else:
                    if args.order == 'lp_replace':
                        if result_exists(f'{pretrained_ds}_to_{transfer_ds}'):
                            logger.info(f'Skipping lp_replace {pretrained_ds} to {transfer_ds} as result already exists.')
                            continue
                        lp_then_replace_test_acc(betas, pretrained_ds, transfer_ds, args.reg, args.coeff, args.topk, args.model)
                    elif args.order == 'replace_lp':
                        if result_exists(f'{pretrained_ds}_to_{transfer_ds}', replace_then_lp=True):
                            logger.info(f'Skipping replace_lp {pretrained_ds} to {transfer_ds} as result already exists.')
                            continue
                        replace_then_lp_test_acc(betas, pretrained_ds, transfer_ds, args.reg, args.coeff, args.topk, args.model)
                    else:
                        raise ValueError(f'Invalid order: {args.order}')<|MERGE_RESOLUTION|>--- conflicted
+++ resolved
@@ -233,11 +233,7 @@
         base_acc = eval_multi_label(transfer_model, test_loader, device)
         logger.debug(f'Mean Accuracy: {base_acc:.2f}%')
     elif transfer_ds == 'dsprites':
-<<<<<<< HEAD
         base_acc = eval_mse(transfer_model, test_loader, device)
-=======
-        base_acc = test_mse(transfer_model, test_loader, device)
->>>>>>> 9cadcdc0
         logger.debug(f'Mean Squared Error: {base_acc:.4f}')
     else:
         _, base_acc = test_epoch(-1, transfer_model, test_loader, criterion, device)
@@ -253,11 +249,7 @@
             test_acc = eval_multi_label(transfer_model, test_loader, device)
             logger.debug(f'Mean Accuracy: {test_acc:.2f}%')
         elif transfer_ds == 'dsprites':
-<<<<<<< HEAD
             test_acc = eval_mse(transfer_model, test_loader, device)
-=======
-            test_acc = test_mse(transfer_model, test_loader, device)
->>>>>>> 9cadcdc0
             logger.debug(f'Mean Squared Error: {test_acc:.4f}')
         else:
             _, test_acc = test_epoch(-1, transfer_model, test_loader, criterion, device)
@@ -303,76 +295,6 @@
     replace_and_test_robustness(model, threat, beta_vals, dataset, coeff=coeff, seed=seed, batch_size=batch_size, model_name=model_name)
 
 
-<<<<<<< HEAD
-=======
-def test_ma(model, testloader, device='cuda'):
-    """
-    Computes mean accuracy (mA) for multi-label classification.
-    """
-    model.eval()
-    all_preds = []
-    all_targets = []
-
-    with torch.no_grad():
-        for inputs, targets in testloader:
-            if isinstance(targets, list) and isinstance(targets[0], torch.Tensor):  # Hack for handling celeb_a
-                targets = torch.stack(targets, dim=0)  # shape: (40, batch_size)
-                targets = targets.T
-                targets = targets.float()  # ensure float if needed
-
-            inputs = inputs.to(device)
-            logits = model(inputs)
-            probs = torch.sigmoid(logits).cpu()
-
-            # Convert ground-truth from -1/+1 to 0/1:
-            targets_01 = (targets + 1) // 2
-
-            all_preds.append(probs)
-            all_targets.append(targets_01)
-
-    # Concatenate all batches
-    all_preds = torch.cat(all_preds, dim=0)  # shape: (N, 40)
-    all_targets = torch.cat(all_targets, dim=0)  # shape: (N, 40)
-
-    # Threshold at 0.5 to get binary predictions in {0,1}
-    pred_labels = (all_preds >= 0.5).float()
-
-    # Per-attribute accuracy => mean across attributes
-    correct_by_attr = (pred_labels == all_targets).float().sum(dim=0)  # shape: (40,)
-    total_samples = all_targets.size(0)
-    acc_by_attr = correct_by_attr / total_samples  # shape: (40,)
-
-    mA = acc_by_attr.mean().item()  # mean accuracy across attributes
-    return mA * 100.0
-
-
-def test_mse(model, testloader, device='cuda'):
-    """
-    Computes Mean Squared Error (MSE) for regression tasks.
-    """
-    model.eval()
-    all_preds = []
-    all_targets = []
-
-    with torch.no_grad():
-        for inputs, targets in testloader:
-            inputs = inputs.to(device)
-            targets = targets.to(device).float()  # Ensure targets are floats
-            preds = model(inputs).cpu()  # Get model predictions
-
-            all_preds.append(preds)
-            all_targets.append(targets.cpu())
-
-    # Concatenate all batches
-    all_preds = torch.cat(all_preds, dim=0)  # shape: (N,)
-    all_targets = torch.cat(all_targets, dim=0)  # shape: (N,)
-
-    # Compute Mean Squared Error (MSE)
-    mse = torch.mean((all_preds - all_targets) ** 2).item()
-    return mse
-
-
->>>>>>> 9cadcdc0
 def get_args():
     parser = argparse.ArgumentParser(description='Transfer learning with linear probe')
     parser.add_argument(
